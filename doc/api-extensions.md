--- conflicted
+++ resolved
@@ -2708,14 +2708,12 @@
 which allows passing key/value pairs through `SMBIOS Type 11` on systems that
 support it.
 
-<<<<<<< HEAD
-## `network_address_set`
-
-This adds the concept of network address sets to API under the API endpoint prefix `/1.0/network-address-sets`.
-=======
 ## `api_filtering_extended`
 This extends the API filtering mechanism to all API collections.
 
 ## `acme_dns01`
 Adds support for `DNS-01` challenge to the Incus ACME support for certificate generation.
->>>>>>> 49056643
+
+## `network_address_set`
+
+This adds the concept of network address sets to API under the API endpoint prefix `/1.0/network-address-sets`.